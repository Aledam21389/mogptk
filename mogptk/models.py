--- conflicted
+++ resolved
@@ -82,13 +82,8 @@
         sm_data.add(data.X[channel], data.Y[channel])
 
         sm = SM(sm_data, Q)
-<<<<<<< HEAD
-        sm.init_params()
-        sm.train(method='BFGS', disp=True)
-=======
         sm.init_params('BNSE')
         sm.train(method='BFGS', disp=False, maxiter=2000)
->>>>>>> cf328dea
 
         for q in range(Q):
             params[q]['weight'].append(sm.params[q]['mixture_weights']),
